import requests
from ascii_colors import ASCIIColors
from lollms_client.lollms_types import MSG_TYPE
from lollms_client.lollms_utilities import encode_image
import json
from enum import Enum
import tiktoken
import base64
import requests
import pipmaster as pm
from typing import List, Optional, Callable, Union

class ELF_GENERATION_FORMAT(Enum):
    LOLLMS = 0
    OPENAI = 1
    OLLAMA = 2
    LITELLM = 3
    TRANSFORMERS = 4

class ELF_COMPLETION_FORMAT(Enum):
    Instruct = 0
    Chat = 1

class LollmsClient():
    def __init__(
                    self, 
                    host_address="http://localhost:9600",
                    model_name=None,
                    ctx_size=4096,
                    personality=-1, 
                    n_predict=1024,
                    min_n_predict=512, 
                    temperature=0.1, 
                    top_k=50, 
                    top_p=0.95, 
                    repeat_penalty=0.8, 
                    repeat_last_n=40, 
                    seed=None, 
                    n_threads=8, 
                    service_key:str="",
                    tokenizer=None,
                    default_generation_mode=ELF_GENERATION_FORMAT.LOLLMS
                ) -> None:
        import tiktoken

        self.host_address=host_address
        self.model_name = model_name
        self.ctx_size = ctx_size
        self.n_predict = n_predict
        self.min_n_predict = min_n_predict
        self.personality = personality
        self.temperature = temperature
        self.top_k = top_k
        self.top_p = top_p
        self.repeat_penalty = repeat_penalty
        self.repeat_last_n = repeat_last_n
        self.seed = seed
        self.n_threads = n_threads
        self.service_key = service_key
        self.default_generation_mode = default_generation_mode
        self.tokenizer = tiktoken.model.encoding_for_model("gpt-3.5-turbo-1106") if tokenizer is None else tokenizer
<<<<<<< HEAD
        self.start_header_id_template ="!@>"
        self.end_header_id_template =": "
        self.system_message_template =""
        self.separator_template ="!@>"
        self.start_user_header_id_template ="!@>"
        self.end_user_header_id_template =": "
        self.end_user_message_id_template =""
        self.start_ai_header_id_template ="!@>"
        self.end_ai_header_id_template =": "
        self.end_ai_message_id_template =""



    @property
    def system_full_header(self) -> str:
        """Get the start_header_id_template."""
        return f"{self.start_header_id_template}{self.system_message_template}{self.end_header_id_template}"
    @property
    def user_full_header(self) -> str:
        """Get the start_header_id_template."""
        return f"{self.start_user_header_id_template}{self.user_name}{self.end_user_header_id_template}"
    @property
    def ai_full_header(self) -> str:
        """Get the start_header_id_template."""
        return f"{self.start_user_header_id_template}{self.name}{self.end_user_header_id_template}"

    def system_custom_header(self, ai_name) -> str:
        """Get the start_header_id_template."""
        return f"{self.start_user_header_id_template}{ai_name}{self.end_user_header_id_template}"

    def ai_custom_header(self, ai_name) -> str:
        """Get the start_header_id_template."""
        return f"{self.start_user_header_id_template}{ai_name}{self.end_user_header_id_template}"
=======
        if default_generation_mode == ELF_GENERATION_FORMAT.TRANSFORMERS:
            if not pm.is_installed("torch"):
                ASCIIColors.yellow("Diffusers: Torch not found. Installing it")
                pm.install_multiple(["torch","torchvision","torchaudio"], "https://download.pytorch.org/whl/cu121", force_reinstall=True)
            
            import torch
            if not torch.cuda.is_available():
                ASCIIColors.yellow("Diffusers: Torch not using cuda. Reinstalling it")
                pm.install_multiple(["torch","torchvision","torchaudio"], "https://download.pytorch.org/whl/cu121", force_reinstall=True)
                import torch
            
            if not pm.is_installed("transformers"):
                pm.install_or_update("transformers")
            from transformers import AutoModelForCausalLM, AutoTokenizer,   GenerationConfig  
            self.tokenizer = AutoTokenizer.from_pretrained(
                    str(model_name), trust_remote_code=False
                    )
            
            self.model = AutoModelForCausalLM.from_pretrained(
                        str(model_name),
                        device_map="auto",
                        load_in_4bit=True,
                        torch_dtype=torch.bfloat16  # Load in float16 for quantization
                    )
            self.generation_config = GenerationConfig.from_pretrained(str(model_name))

>>>>>>> d72cf5c9


    def tokenize(self, prompt:str):
        """
        Tokenizes the given prompt using the model's tokenizer.

        Args:
            prompt (str): The input prompt to be tokenized.

        Returns:
            list: A list of tokens representing the tokenized prompt.
        """
        tokens_list = self.tokenizer.encode(prompt)

        return tokens_list

    def detokenize(self, tokens_list:list):
        """
        Detokenizes the given list of tokens using the model's tokenizer.

        Args:
            tokens_list (list): A list of tokens to be detokenized.

        Returns:
            str: The detokenized text as a string.
        """
        text = self.tokenizer.decode(tokens_list)

        return text
    
    
    def generate_with_images(self, prompt, images, n_predict=None, stream=False, temperature=0.1, top_k=50, top_p=0.95, repeat_penalty=0.8, repeat_last_n=40, seed=None, n_threads=8, service_key:str="", streaming_callback=None):
        if self.default_generation_mode == ELF_GENERATION_FORMAT.LOLLMS:
            return self.lollms_generate_with_images(prompt, images, self.host_address, self.model_name, -1, n_predict, stream, temperature, top_k, top_p, repeat_penalty, repeat_last_n, seed, n_threads, service_key, streaming_callback)
        elif self.default_generation_mode == ELF_GENERATION_FORMAT.OPENAI:
            return self.openai_generate_with_images(prompt, self.host_address, self.model_name, -1, n_predict, stream, temperature, top_k, top_p, repeat_penalty, repeat_last_n, seed, n_threads, ELF_COMPLETION_FORMAT.Instruct, service_key, streaming_callback)
        elif self.default_generation_mode == ELF_GENERATION_FORMAT.OLLAMA:
            return self.ollama_generate_with_images(prompt, self.host_address, self.model_name, -1, n_predict, stream, temperature, top_k, top_p, repeat_penalty, repeat_last_n, seed, n_threads, ELF_COMPLETION_FORMAT.Instruct, service_key, streaming_callback)
        elif self.default_generation_mode == ELF_GENERATION_FORMAT.LITELLM:
            return # To be implemented #self.litellm_generate_with_images(prompt, self.host_address, self.model_name, -1, n_predict, stream, temperature, top_k, top_p, repeat_penalty, repeat_last_n, seed, n_threads, ELF_COMPLETION_FORMAT.Instruct, service_key, streaming_callback)


    def generate(self, prompt, n_predict=None, stream=False, temperature=0.1, top_k=50, top_p=0.95, repeat_penalty=0.8, repeat_last_n=40, seed=None, n_threads=8, service_key:str="", streaming_callback=None):
        if self.default_generation_mode == ELF_GENERATION_FORMAT.LOLLMS:
            return self.lollms_generate(prompt, self.host_address, self.model_name, -1, n_predict, stream, temperature, top_k, top_p, repeat_penalty, repeat_last_n, seed, n_threads, service_key, streaming_callback)
        elif self.default_generation_mode == ELF_GENERATION_FORMAT.OPENAI:
            return self.openai_generate(prompt, self.host_address, self.model_name, -1, n_predict, stream, temperature, top_k, top_p, repeat_penalty, repeat_last_n, seed, n_threads, ELF_COMPLETION_FORMAT.Instruct, service_key, streaming_callback)
        elif self.default_generation_mode == ELF_GENERATION_FORMAT.OLLAMA:
            return self.ollama_generate(prompt, self.host_address, self.model_name, -1, n_predict, stream, temperature, top_k, top_p, repeat_penalty, repeat_last_n, seed, n_threads, ELF_COMPLETION_FORMAT.Instruct, service_key, streaming_callback)
        elif self.default_generation_mode == ELF_GENERATION_FORMAT.LITELLM:
            return self.litellm_generate(prompt, self.host_address, self.model_name, -1, n_predict, stream, temperature, top_k, top_p, repeat_penalty, repeat_last_n, seed, n_threads, ELF_COMPLETION_FORMAT.Instruct, service_key, streaming_callback)
        elif self.default_generation_mode == ELF_GENERATION_FORMAT.TRANSFORMERS:
            return self.transformers_generate(prompt, self.host_address, self.model_name, -1, n_predict, stream, temperature, top_k, top_p, repeat_penalty, repeat_last_n, seed, n_threads, service_key, streaming_callback)


    def generate_text(self, prompt, host_address=None, model_name=None, personality=None, n_predict=None, stream=False, temperature=0.1, top_k=50, top_p=0.95, repeat_penalty=0.8, repeat_last_n=40, seed=None, n_threads=8, service_key:str="", streaming_callback=None):
        return self.lollms_generate(prompt, host_address, model_name, personality, n_predict, stream, temperature, top_k, top_p, repeat_penalty, repeat_last_n, seed, n_threads, service_key, streaming_callback)

    def lollms_generate(self, prompt, host_address=None, model_name=None, personality=None, n_predict=None, stream=False, temperature=0.1, top_k=50, top_p=0.95, repeat_penalty=0.8, repeat_last_n=40, seed=None, n_threads=8, service_key:str="", streaming_callback=None):
        # Set default values to instance variables if optional arguments are None
        host_address = host_address if host_address else self.host_address
        model_name = model_name if model_name else self.model_name
        n_predict = n_predict if n_predict else self.n_predict
        personality = personality if personality is not None else self.personality
        # Set temperature, top_k, top_p, repeat_penalty, repeat_last_n, seed, n_threads to the instance variables if they are not provided or None
        temperature = temperature if temperature is not None else self.temperature
        top_k = top_k if top_k is not None else self.top_k
        top_p = top_p if top_p is not None else self.top_p
        repeat_penalty = repeat_penalty if repeat_penalty is not None else self.repeat_penalty
        repeat_last_n = repeat_last_n if repeat_last_n is not None else self.repeat_last_n
        seed = seed or self.seed  # Use the instance seed if not provided
        n_threads = n_threads if n_threads else self.n_threads


        url = f"{host_address}/lollms_generate"
        if service_key!="":
            headers = {
                'Content-Type': 'application/json;',
                'Authorization': f'Bearer {service_key}',
            }
        else:
            headers = {
                'Content-Type': 'application/json',
            }
        data = {
            "prompt": prompt,
            "model_name": self.model_name,
            "personality": self.personality,
            "n_predict": n_predict,
            "stream": stream,
            "temperature": self.temperature,
            "top_k": self.top_k,
            "top_p": self.top_p,
            "repeat_penalty": repeat_penalty,
            "repeat_last_n": repeat_last_n,
            "seed": seed,
            "n_threads": n_threads
        }

        response = requests.post(url, json=data, headers=headers, stream=stream)
        if not stream:
            if response.status_code == 200:
                try:
                    text = response.text.strip().rstrip('!')
                    return text
                except Exception as ex:
                    return {"status": False, "error": str(ex)}
            else:
                return {"status": False, "error": response.text}
        else:
            text = ""
            if response.status_code==200:
                try:
                    for line in response.iter_lines():
                        chunk = line.decode("utf-8")
                        text += chunk
                        if streaming_callback:
                            streaming_callback(chunk, MSG_TYPE.MSG_TYPE_CHUNK)
                    return text.rstrip('!')
                except Exception as ex:
                    return {"status": False, "error": str(ex)}
            else:
                return {"status": False, "error": response.text}
            

    def lollms_generate_with_images(
        self,
        prompt: str,
        images: List[str],
        host_address: Optional[str] = None,
        model_name: Optional[str] = None,
        personality: Optional[str] = None,
        n_predict: Optional[int] = None,
        stream: bool = False,
        temperature: float = 0.1,
        top_k: int = 50,
        top_p: float = 0.95,
        repeat_penalty: float = 0.8,
        repeat_last_n: int = 40,
        seed: Optional[int] = None,
        n_threads: int = 8,
        service_key: str = "",
        streaming_callback: Optional[Callable[[str, int], None]] = None
    ) -> Union[str, dict]:
        """
        Generates text based on a prompt and a list of images using a specified model.

        Args:
            prompt (str): The text prompt to generate responses for.
            images (List[str]): A list of file paths to images to be included in the generation.
            host_address (Optional[str]): The host address for the service. Defaults to instance variable.
            model_name (Optional[str]): The model name to use. Defaults to instance variable.
            personality (Optional[str]): The personality setting for the generation. Defaults to instance variable.
            n_predict (Optional[int]): The number of tokens to predict. Defaults to instance variable.
            stream (bool): Whether to stream the response. Defaults to False.
            temperature (float): Sampling temperature. Defaults to 0.1.
            top_k (int): Top-k sampling parameter. Defaults to 50.
            top_p (float): Top-p (nucleus) sampling parameter. Defaults to 0.95.
            repeat_penalty (float): Penalty for repeating tokens. Defaults to 0.8.
            repeat_last_n (int): Number of last tokens to consider for repeat penalty. Defaults to 40.
            seed (Optional[int]): Random seed for generation. Defaults to instance variable.
            n_threads (int): Number of threads to use. Defaults to 8.
            service_key (str): Optional service key for authorization.
            streaming_callback (Optional[Callable[[str, int], None]]): Callback for streaming responses.

        Returns:
            Union[str, dict]: The generated text if not streaming, or a dictionary with status and error if applicable.
        """
        
        # Set default values to instance variables if optional arguments are None
        host_address = host_address if host_address else self.host_address
        model_name = model_name if model_name else self.model_name
        n_predict = n_predict if n_predict else self.n_predict
        personality = personality if personality is not None else self.personality
        
        # Set parameters to instance variables if they are not provided or None
        temperature = temperature if temperature is not None else self.temperature
        top_k = top_k if top_k is not None else self.top_k
        top_p = top_p if top_p is not None else self.top_p
        repeat_penalty = repeat_penalty if repeat_penalty is not None else self.repeat_penalty
        repeat_last_n = repeat_last_n if repeat_last_n is not None else self.repeat_last_n
        seed = seed or self.seed  # Use the instance seed if not provided
        n_threads = n_threads if n_threads else self.n_threads

        def encode_image_to_base64(image_path: str) -> str:
            """Encodes an image file to a base64 string."""
            with open(image_path, "rb") as image_file:
                encoded_string = base64.b64encode(image_file.read()).decode('utf-8')
            return encoded_string

        # Encode images in base64
        encoded_images = [encode_image_to_base64(image) for image in images]

        url = f"{host_address}/lollms_generate_with_images"
        headers = {
            'Content-Type': 'application/json',
            'Authorization': f'Bearer {service_key}' if service_key else '',
        }

        data = {
            "prompt": prompt,
            "model_name": model_name,
            "personality": personality,
            "n_predict": n_predict,
            "stream": stream,
            "temperature": temperature,
            "top_k": top_k,
            "top_p": top_p,
            "repeat_penalty": repeat_penalty,
            "repeat_last_n": repeat_last_n,
            "seed": seed,
            "n_threads": n_threads,
            "images": encoded_images  # Add encoded images to the request payload
        }

        response = requests.post(url, json=data, headers=headers, stream=stream)
        if not stream:
            if response.status_code == 200:
                try:
                    text = response.text.rstrip('!')
                    return text
                except Exception as ex:
                    return {"status": False, "error": str(ex)}
            else:
                return {"status": False, "error": response.text}
        else:
            text = ""
            if response.status_code == 200:
                try:
                    for line in response.iter_lines():
                        chunk = line.decode("utf-8")
                        text += chunk
                        if streaming_callback:
                            streaming_callback(chunk, MSG_TYPE.MSG_TYPE_CHUNK)
                    if text[0] == '"':
                        text = text[1:]
                    if text[-1] == '"':
                        text = text[:-1]
                    return text
                except Exception as ex:
                    return {"status": False, "error": str(ex)}
            else:
                return {"status": False, "error": response.text}

    
    def transformers_generate(self, prompt, host_address=None, model_name=None, personality=None, n_predict=None, stream=False, temperature=0.1, top_k=50, top_p=0.95, repeat_penalty=0.8, repeat_last_n=40, seed=None, n_threads=8, service_key:str="", streaming_callback=None):
        # Set default values to instance variables if optional arguments are None
        model_name = model_name if model_name else self.model_name
        n_predict = n_predict if n_predict else self.n_predict
        personality = personality if personality is not None else self.personality
        # Set temperature, top_k, top_p, repeat_penalty, repeat_last_n, seed, n_threads to the instance variables if they are not provided or None
        temperature = temperature if temperature is not None else self.temperature
        top_k = top_k if top_k is not None else self.top_k
        top_p = top_p if top_p is not None else self.top_p
        repeat_penalty = repeat_penalty if repeat_penalty is not None else self.repeat_penalty
        repeat_last_n = repeat_last_n if repeat_last_n is not None else self.repeat_last_n
        seed = seed or self.seed  # Use the instance seed if not provided
        n_threads = n_threads if n_threads else self.n_threads

        self.generation_config.max_new_tokens = int(n_predict)
        self.generation_config.temperature = float(temperature)
        self.generation_config.top_k = int(top_k)
        self.generation_config.top_p = float(top_p)
        self.generation_config.repetition_penalty = float(repeat_penalty)
        self.generation_config.do_sample = True if float(temperature)>0 else False
        self.generation_config.pad_token_id = self.tokenizer.pad_token_id
        self.generation_config.eos_token_id = self.tokenizer.eos_token_id
        self.generation_config.output_attentions = False

        try:
            input_ids = self.tokenizer(prompt, add_special_tokens=False, return_tensors='pt').input_ids
            class StreamerClass:
                def __init__(self, tokenizer, callback):
                    self.output = ""
                    self.skip_prompt = True
                    self.decode_kwargs = {}
                    self.tokenizer = tokenizer

                    # variables used in the streaming process
                    self.token_cache = []
                    self.print_len = 0
                    self.next_tokens_are_prompt = True                    
                    self.callback = callback
                def put(self, value):
                    """
                    Recives tokens, decodes them, and prints them to stdout as soon as they form entire words.
                    """
                    if len(value.shape)==1 and (value[0] == self.tokenizer.eos_token_id or value[0] == self.tokenizer.bos_token_id):
                        print("eos detected")
                        return
                    if len(value.shape) > 1 and value.shape[0] > 1:
                        raise ValueError("TextStreamer only supports batch size 1")
                    elif len(value.shape) > 1:
                        value = value[0]
                    
                    if self.skip_prompt and self.next_tokens_are_prompt:
                        self.next_tokens_are_prompt = False
                        return
                    
                    # Add the new token to the cache and decodes the entire thing.
                    self.token_cache.extend(value.tolist())
                    text = self.tokenizer.decode(self.token_cache, **self.decode_kwargs)
                    
                    # After the symbol for a new line, we flush the cache.
                    if text.endswith("\n"):
                        printable_text = text[self.print_len :]
                        self.token_cache = []
                        self.print_len = 0
                    # If the last token is a CJK character, we print the characters.
                    elif len(text) > 0 and self._is_chinese_char(ord(text[-1])):
                        printable_text = text[self.print_len :]
                        self.print_len += len(printable_text)
                    # Otherwise, prints until the last space char (simple heuristic to avoid printing incomplete words,
                    # which may change with the subsequent token -- there are probably smarter ways to do this!)
                    else:
                        printable_text = text[self.print_len : text.rfind(" ") + 1]
                        self.print_len += len(printable_text)
                    
                    self.output += printable_text
                    if  self.callback:
                        if not self.callback(printable_text, 0):
                            raise Exception("canceled")    
                    
                def _is_chinese_char(self, cp):
                    """Checks whether CP is the codepoint of a CJK character."""
                    # This defines a "chinese character" as anything in the CJK Unicode block:
                    #   https://en.wikipedia.org/wiki/CJK_Unified_Ideographs_(Unicode_block)
                    #
                    # Note that the CJK Unicode block is NOT all Japanese and Korean characters,
                    # despite its name. The modern Korean Hangul alphabet is a different block,
                    # as is Japanese Hiragana and Katakana. Those alphabets are used to write
                    # space-separated words, so they are not treated specially and handled
                    # like the all of the other languages.
                    if (
                        (cp >= 0x4E00 and cp <= 0x9FFF)
                        or (cp >= 0x3400 and cp <= 0x4DBF)  #
                        or (cp >= 0x20000 and cp <= 0x2A6DF)  #
                        or (cp >= 0x2A700 and cp <= 0x2B73F)  #
                        or (cp >= 0x2B740 and cp <= 0x2B81F)  #
                        or (cp >= 0x2B820 and cp <= 0x2CEAF)  #
                        or (cp >= 0xF900 and cp <= 0xFAFF)
                        or (cp >= 0x2F800 and cp <= 0x2FA1F)  #
                    ):  #
                        return True
                    
                    return False
                def end(self):
                    """Flushes any remaining cache and prints a newline to stdout."""
                    # Flush the cache, if it exists
                    if len(self.token_cache) > 0:
                        text = self.tokenizer.decode(self.token_cache, **self.decode_kwargs)
                        printable_text = text[self.print_len :]
                        self.token_cache = []
                        self.print_len = 0
                    else:
                        printable_text = ""
                    
                    self.next_tokens_are_prompt = True
                    if  self.callback:
                        if self.callback(printable_text, 0):
                            raise Exception("canceled")    
            streamer = StreamerClass(self.tokenizer, streaming_callback)
            self.model.generate(
                        inputs=input_ids, 
                        generation_config=self.generation_config,
                        streamer = streamer,
                        )
            return streamer.output.rstrip('!')
        except Exception as ex:
            return {"status": False, "error": str(ex)}
                
    def openai_generate(self, 
                        prompt, 
                        host_address=None, 
                        model_name=None, 
                        personality=None, 
                        n_predict=None, 
                        stream=False, 
                        temperature=0.1, 
                        top_k=50, 
                        top_p=0.95, 
                        repeat_penalty=0.8, 
                        repeat_last_n=40, 
                        seed=None, 
                        n_threads=8, 
                        completion_format: ELF_COMPLETION_FORMAT = ELF_COMPLETION_FORMAT.Instruct, 
                        service_key: str = "", 
                        streaming_callback=None):
        """
        Generates text using the OpenAI API based on the provided prompt and parameters.

        Parameters:
            prompt (str): The input text prompt to generate completions for.
            host_address (str, optional): The API host address. Defaults to instance variable.
            model_name (str, optional): The model to use for generation. Defaults to instance variable.
            personality (str, optional): The personality setting for the model. Defaults to instance variable.
            n_predict (int, optional): The number of tokens to predict. Defaults to instance variable.
            stream (bool, optional): Whether to stream the response. Defaults to False.
            temperature (float, optional): Sampling temperature. Higher values mean more randomness. Defaults to 0.1.
            top_k (int, optional): The number of highest probability vocabulary tokens to keep for top-k filtering. Defaults to 50.
            top_p (float, optional): The cumulative probability of parameter options to keep for nucleus sampling. Defaults to 0.95.
            repeat_penalty (float, optional): The penalty for repeating tokens. Defaults to 0.8.
            repeat_last_n (int, optional): The number of last tokens to consider for repeat penalty. Defaults to 40.
            seed (int, optional): Random seed for reproducibility. Defaults to instance variable.
            n_threads (int, optional): The number of threads to use for generation. Defaults to 8.
            completion_format (ELF_COMPLETION_FORMAT, optional): The format of the completion request (Instruct or Chat). Defaults to ELF_COMPLETION_FORMAT.Instruct.
            service_key (str, optional): The API service key for authorization. Defaults to an empty string.
            streaming_callback (callable, optional): A callback function to handle streaming responses.

        Returns:
            str: The generated text response from the OpenAI API.
        """
        # Set default values to instance variables if optional arguments are None
        host_address = host_address if host_address else self.host_address
        model_name = model_name if model_name else self.model_name
        n_predict = n_predict if n_predict else self.n_predict
        personality = personality if personality is not None else self.personality
        # Set temperature, top_k, top_p, repeat_penalty, repeat_last_n, seed, n_threads to the instance variables if they are not provided or None
        temperature = temperature if temperature is not None else self.temperature
        top_k = top_k if top_k is not None else self.top_k
        top_p = top_p if top_p is not None else self.top_p
        repeat_penalty = repeat_penalty if repeat_penalty is not None else self.repeat_penalty
        repeat_last_n = repeat_last_n if repeat_last_n is not None else self.repeat_last_n
        seed = seed or self.seed  # Use the instance seed if not provided
        n_threads = n_threads if n_threads else self.n_threads

        if service_key != "":
            headers = {
                'Content-Type': 'application/json',
                'Authorization': f'Bearer {service_key}',
            }
        else:
            headers = {
                'Content-Type': 'application/json',
            }

        if completion_format == ELF_COMPLETION_FORMAT.Instruct:
            data = {
                'model': model_name, 
                'prompt': prompt,
                "stream": True,
                "temperature": float(temperature),
                "max_tokens": n_predict
            }
            completion_format_path = "/v1/completions"
        elif completion_format == ELF_COMPLETION_FORMAT.Chat:
            data = {
                'model': model_name,
                'messages': [{
                    'role': "user",
                    'content': prompt
                }],
                "stream": True,
                "temperature": float(temperature),
                "max_tokens": n_predict
            }
            completion_format_path = "/v1/chat/completions"

        if host_address.endswith("/"):
            host_address = host_address[:-1]
        url = f'{host_address}{completion_format_path}'

        response = requests.post(url, json=data, headers=headers)

        if response.status_code == 400:
            try:
                content = response.content.decode("utf8")
                content = json.loads(content)
                self.error(content["error"]["message"])
                return
            except:
                content = response.content.decode("utf8")
                content = json.loads(content)
                self.error(content["message"])
                return
        elif response.status_code == 404:
            ASCIIColors.error(response.content.decode("utf-8", errors='ignore'))
        
        text = ""
        for line in response.iter_lines():
            decoded = line.decode("utf-8")
            if decoded.startswith("data: "):
                try:
                    json_data = json.loads(decoded[5:].strip())
                    if completion_format == ELF_COMPLETION_FORMAT.Chat:
                        try:
                            chunk = json_data["choices"][0]["delta"]["content"]
                        except:
                            chunk = ""
                    else:
                        chunk = json_data["choices"][0]["text"]
                    # Process the JSON data here
                    text += chunk
                    if streaming_callback:
                        if not streaming_callback(chunk, MSG_TYPE.MSG_TYPE_CHUNK):
                            break
                except:
                    break
            else:
                if decoded.startswith("{"):
                    for line_ in response.iter_lines():
                        decoded += line_.decode("utf-8")
                    try:
                        json_data = json.loads(decoded)
                        if json_data["object"] == "error":
                            self.error(json_data["message"])
                            break
                    except:
                        self.error("Couldn't generate text, verify your key or model name")
                else:
                    text += decoded
                    if streaming_callback:
                        if not streaming_callback(decoded, MSG_TYPE.MSG_TYPE_CHUNK):
                            break
        return text

    
    def openai_generate_with_images(self, 
                        prompt,
                        images,
                        host_address=None, 
                        model_name=None, 
                        personality=None, 
                        n_predict=None, 
                        stream=False, 
                        temperature=0.1, 
                        top_k=50, 
                        top_p=0.95, 
                        repeat_penalty=0.8, 
                        repeat_last_n=40, 
                        seed=None, 
                        n_threads=8,
                        max_image_width=-1, 
                        service_key: str = "", 
                        streaming_callback=None,):
        """Generates text out of a prompt

        Args:
            prompt (str): The prompt to use for generation
            n_predict (int, optional): Number of tokens to prodict. Defaults to 128.
            callback (Callable[[str], None], optional): A callback function that is called everytime a new text element is generated. Defaults to None.
            verbose (bool, optional): If true, the code will spit many informations about the generation process. Defaults to False.
        """
        # Set default values to instance variables if optional arguments are None
        host_address = host_address if host_address else self.host_address
        model_name = model_name if model_name else self.model_name
        n_predict = n_predict if n_predict else self.n_predict
        personality = personality if personality is not None else self.personality
        # Set temperature, top_k, top_p, repeat_penalty, repeat_last_n, seed, n_threads to the instance variables if they are not provided or None
        temperature = temperature if temperature is not None else self.temperature
        top_k = top_k if top_k is not None else self.top_k
        top_p = top_p if top_p is not None else self.top_p
        repeat_penalty = repeat_penalty if repeat_penalty is not None else self.repeat_penalty
        repeat_last_n = repeat_last_n if repeat_last_n is not None else self.repeat_last_n
        seed = seed or self.seed  # Use the instance seed if not provided
        n_threads = n_threads if n_threads else self.n_threads
        if service_key != "":
            headers = {
                'Content-Type': 'application/json',
                'Authorization': f'Bearer {service_key}',
            }
        else:
            headers = {
                'Content-Type': 'application/json',
            }

        
        data = {
            'model': model_name,
            'messages': [            
                    {
                        "role": "user", 
                        "content": [
                            {
                                "type":"text",
                                "text":prompt
                            }
                        ]+[
                            {
                                "type": "image_url",
                                "image_url": {
                                "url": f"data:image/jpeg;base64,{encode_image(image_path, max_image_width)}"
                                }                                    
                            }
                            for image_path in images
                        ]
                    }
            ],
            "stream": True,
            "temperature": float(temperature),
            "max_tokens": n_predict
        }

        completion_format_path = "/v1/chat/completions"

        if host_address.endswith("/"):
            host_address = host_address[:-1]
        url = f'{host_address}{completion_format_path}'

        response = requests.post(url, json=data, headers=headers)

        if response.status_code == 400:
            try:
                content = response.content.decode("utf8")
                content = json.loads(content)
                self.error(content["error"]["message"])
                return
            except:
                content = response.content.decode("utf8")
                content = json.loads(content)
                self.error(content["message"])
                return
        elif response.status_code == 404:
            ASCIIColors.error(response.content.decode("utf-8", errors='ignore'))
        
        text = ""
        for line in response.iter_lines():
            decoded = line.decode("utf-8")
            if decoded.startswith("data: "):
                try:
                    json_data = json.loads(decoded[5:].strip())
                    try:
                        chunk = json_data["choices"][0]["delta"]["content"]
                    except:
                        chunk = ""
                    # Process the JSON data here
                    text += chunk
                    if streaming_callback:
                        if not streaming_callback(chunk, MSG_TYPE.MSG_TYPE_CHUNK):
                            break
                except:
                    break
            else:
                if decoded.startswith("{"):
                    for line_ in response.iter_lines():
                        decoded += line_.decode("utf-8")
                    try:
                        json_data = json.loads(decoded)
                        if json_data["object"] == "error":
                            self.error(json_data["message"])
                            break
                    except:
                        self.error("Couldn't generate text, verify your key or model name")
                else:
                    text += decoded
                    if streaming_callback:
                        if not streaming_callback(decoded, MSG_TYPE.MSG_TYPE_CHUNK):
                            break
        return text
    
    def ollama_generate(self, prompt, host_address=None, model_name=None, personality=None, n_predict=None, stream=False, temperature=0.1, top_k=50, top_p=0.95, repeat_penalty=0.8, repeat_last_n=40, seed=None, n_threads=8, completion_format:ELF_COMPLETION_FORMAT=ELF_COMPLETION_FORMAT.Instruct, service_key:str="", streaming_callback=None):
        # Set default values to instance variables if optional arguments are None
        host_address = host_address if host_address else self.host_address
        model_name = model_name if model_name else self.model_name
        n_predict = n_predict if n_predict else self.n_predict
        personality = personality if personality is not None else self.personality
        # Set temperature, top_k, top_p, repeat_penalty, repeat_last_n, seed, n_threads to the instance variables if they are not provided or None
        temperature = temperature if temperature is not None else self.temperature
        top_k = top_k if top_k is not None else self.top_k
        top_p = top_p if top_p is not None else self.top_p
        repeat_penalty = repeat_penalty if repeat_penalty is not None else self.repeat_penalty
        repeat_last_n = repeat_last_n if repeat_last_n is not None else self.repeat_last_n
        seed = seed or self.seed  # Use the instance seed if not provided
        n_threads = n_threads if n_threads else self.n_threads

        if service_key!="":
            headers = {
                'Content-Type': 'application/json',
                'Authorization': f'Bearer {service_key}',
            }
        else:
            headers = {
                'Content-Type': 'application/json',
            }

        data = {
            'model':model_name,
            'prompt': prompt,
            "stream":stream,
            "temperature": float(temperature),
            "max_tokens": n_predict
        }
        completion_format_path = "/api/generate"
        if host_address.endswith("/"):
            host_address = host_address[:-1]
        url = f'{host_address}{completion_format_path}'

        response = requests.post(url, json=data, headers=headers)

        if response.status_code==404:
            ASCIIColors.error(response.content.decode("utf-8", errors='ignore'))
        text = ""
        if stream:
            for line in response.iter_lines():
                decoded = line.decode("utf-8")
                json_data = json.loads(decoded)
                chunk = json_data["response"]
                ## Process the JSON data here
                text +=chunk
                if streaming_callback:
                    if not streaming_callback(chunk, MSG_TYPE.MSG_TYPE_CHUNK):
                        break            
                return text
        else:
            return response.content["response"]

    def ollama_generate_with_images(self, 
                        prompt,
                        images,
                        host_address=None, 
                        model_name=None, 
                        personality=None, 
                        n_predict=None, 
                        stream=False, 
                        temperature=0.1, 
                        top_k=50, 
                        top_p=0.95, 
                        repeat_penalty=0.8, 
                        repeat_last_n=40, 
                        seed=None, 
                        n_threads=8,
                        max_image_width=-1, 
                        service_key: str = "", 
                        streaming_callback=None,):
        """Generates text out of a prompt

        Args:
            prompt (str): The prompt to use for generation
            n_predict (int, optional): Number of tokens to prodict. Defaults to 128.
            callback (Callable[[str], None], optional): A callback function that is called everytime a new text element is generated. Defaults to None.
            verbose (bool, optional): If true, the code will spit many informations about the generation process. Defaults to False.
        """
        # Set default values to instance variables if optional arguments are None
        host_address = host_address if host_address else self.host_address
        model_name = model_name if model_name else self.model_name
        n_predict = n_predict if n_predict else self.n_predict
        personality = personality if personality is not None else self.personality
        # Set temperature, top_k, top_p, repeat_penalty, repeat_last_n, seed, n_threads to the instance variables if they are not provided or None
        temperature = temperature if temperature is not None else self.temperature
        top_k = top_k if top_k is not None else self.top_k
        top_p = top_p if top_p is not None else self.top_p
        repeat_penalty = repeat_penalty if repeat_penalty is not None else self.repeat_penalty
        repeat_last_n = repeat_last_n if repeat_last_n is not None else self.repeat_last_n
        seed = seed or self.seed  # Use the instance seed if not provided
        n_threads = n_threads if n_threads else self.n_threads
        if service_key != "":
            headers = {
                'Content-Type': 'application/json',
                'Authorization': f'Bearer {service_key}',
            }
        else:
            headers = {
                'Content-Type': 'application/json',
            }
            
        images_list = []
        for image in images:
            images_list.append(f"{encode_image(image, max_image_width)}")

        data = {
            'model': model_name,
            'prompt': prompt,
            'images': images_list,
            "raw": True,
            "stream":True,
            "temperature": float(temperature),
            "max_tokens": n_predict
        }

        
        data = {
            'model': model_name,
            'messages': [            
                    {
                        "role": "user", 
                        "content": [
                            {
                                "type":"text",
                                "text":prompt
                            }
                        ]+[
                            {
                                "type": "image_url",
                                "image_url": {
                                "url": f"data:image/jpeg;base64,{encode_image(image_path, max_image_width)}"
                                }                                    
                            }
                            for image_path in images
                        ]
                    }
            ],
            "stream": True,
            "temperature": float(temperature),
            "max_tokens": n_predict
        }

        completion_format_path = "/api"

        if host_address.endswith("/"):
            host_address = host_address[:-1]
        url = f'{host_address}{completion_format_path}'

        response = requests.post(url, json=data, headers=headers)

        if response.status_code == 400:
            try:
                content = response.content.decode("utf8")
                content = json.loads(content)
                self.error(content["error"]["message"])
                return
            except:
                content = response.content.decode("utf8")
                content = json.loads(content)
                self.error(content["message"])
                return
        elif response.status_code == 404:
            ASCIIColors.error(response.content.decode("utf-8", errors='ignore'))
        
        text = ""
        for line in response.iter_lines():
            decoded = line.decode("utf-8")
            if decoded.startswith("data: "):
                try:
                    json_data = json.loads(decoded[5:].strip())
                    try:
                        chunk = json_data["choices"][0]["delta"]["content"]
                    except:
                        chunk = ""
                    # Process the JSON data here
                    text += chunk
                    if streaming_callback:
                        if not streaming_callback(chunk, MSG_TYPE.MSG_TYPE_CHUNK):
                            break
                except:
                    break
            else:
                if decoded.startswith("{"):
                    for line_ in response.iter_lines():
                        decoded += line_.decode("utf-8")
                    try:
                        json_data = json.loads(decoded)
                        if json_data["object"] == "error":
                            self.error(json_data["message"])
                            break
                    except:
                        self.error("Couldn't generate text, verify your key or model name")
                else:
                    text += decoded
                    if streaming_callback:
                        if not streaming_callback(decoded, MSG_TYPE.MSG_TYPE_CHUNK):
                            break
        return text

    def litellm_generate(self, prompt, host_address=None, model_name=None, personality=None, n_predict=None, stream=False, temperature=0.1, top_k=50, top_p=0.95, repeat_penalty=0.8, repeat_last_n=40, seed=None, n_threads=8, completion_format:ELF_COMPLETION_FORMAT=ELF_COMPLETION_FORMAT.Instruct, service_key:str="", streaming_callback=None):
        # Set default values to instance variables if optional arguments are None
        host_address = host_address if host_address else self.host_address
        model_name = model_name if model_name else self.model_name
        n_predict = n_predict if n_predict else self.n_predict
        personality = personality if personality is not None else self.personality
        # Set temperature, top_k, top_p, repeat_penalty, repeat_last_n, seed, n_threads to the instance variables if they are not provided or None
        temperature = temperature if temperature is not None else self.temperature
        top_k = top_k if top_k is not None else self.top_k
        top_p = top_p if top_p is not None else self.top_p
        repeat_penalty = repeat_penalty if repeat_penalty is not None else self.repeat_penalty
        repeat_last_n = repeat_last_n if repeat_last_n is not None else self.repeat_last_n
        seed = seed or self.seed  # Use the instance seed if not provided
        n_threads = n_threads if n_threads else self.n_threads

        if service_key!="":
            headers = {
                'Content-Type': 'application/json',
                'Authorization': f'Bearer {service_key}',
            }
        else:
            headers = {
                'Content-Type': 'application/json',
            }

        data = {
            'model':model_name,
            'prompt': prompt,
            "stream":True,
            "temperature": float(temperature),
            "max_tokens": n_predict
        }
        completion_format_path = "/api/generate"
        if host_address.endswith("/"):
            host_address = host_address[:-1]
        url = f'{host_address}{completion_format_path}'

        response = requests.post(url, json=data, headers=headers)

        if response.status_code==404:
            ASCIIColors.error(response.content.decode("utf-8", errors='ignore'))
        text = ""
        for line in response.iter_lines():
            decoded = line.decode("utf-8")
            if decoded.startswith("{"):
                json_data = json.loads(decoded)
                if "error" in json_data:
                    self.error(json_data["error"]["message"])
                    break
            else:
                text +=decoded
                if streaming_callback:
                    if not streaming_callback(decoded, MSG_TYPE.MSG_TYPE_CHUNK):
                            break
       
            return text


    def listMountedPersonalities(self, host_address:str=None):
        host_address = host_address if host_address else self.host_address
        url = f"{host_address}/list_mounted_personalities"

        response = requests.get(url)

        if response.status_code == 200:
            try:
                text = json.loads(response.content.decode("utf-8"))
                return text
            except Exception as ex:
                return {"status": False, "error": str(ex)}
        else:
            return {"status": False, "error": response.text}

    def listModels(self, host_address:str=None):
        host_address = host_address if host_address else self.host_address
        url = f"{host_address}/list_models"

        response = requests.get(url)

        if response.status_code == 200:
            try:
                text = json.loads(response.content.decode("utf-8"))
                return text
            except Exception as ex:
                return {"status": False, "error": str(ex)}
        else:
            return {"status": False, "error": response.text}


    def generate_codes(self, prompt, images=[], max_size = None, temperature = None, top_k = None, top_p=None, repeat_penalty=None, repeat_last_n=None, callback=None, debug=False ):
        if len(images)>0:
            response = self.generate_with_images(self.system_custom_header("Generation infos")+ "Generated code must be put inside the adequate markdown code tag. Use this template:\n```language name\nCode\n```\n" + self.separator_template + prompt, images, max_size, temperature, top_k, top_p, repeat_penalty, repeat_last_n, streaming_callback=callback)
        else:
            response = self.generate(self.system_custom_header("Generation infos")+ "Generated code must be put inside the adequate markdown code tag. Use this template:\n```language name\nCode\n```\n" + self.separator_template + prompt, max_size, temperature, top_k, top_p, repeat_penalty, repeat_last_n, streaming_callback=callback)
        codes = self.extract_code_blocks(response)
        return codes
    
    def generate_code(self, prompt, images=[], max_size = None,  temperature = None, top_k = None, top_p=None, repeat_penalty=None, repeat_last_n=None, callback=None, debug=False ):
        if len(images)>0:
            response = self.generate_with_images(self.system_custom_header("Generation infos")+ "Generated code must be put inside the adequate markdown code tag. Use this template:\n```language name\nCode\n```\nMake sure only a single code tag is generated at each dialogue turn." + self.separator_template + prompt, images, max_size, temperature, top_k, top_p, repeat_penalty, repeat_last_n, streaming_callback=callback)
        else:
            response = self.generate(self.system_custom_header("Generation infos")+ "Generated code must be put inside the adequate markdown code tag. Use this template:\n```language name\nCode\n```\nMake sure only a single code tag is generated at each dialogue turn." + self.separator_template + prompt, max_size, False, temperature, top_k, top_p, repeat_penalty, repeat_last_n, streaming_callback=callback)
        codes = self.extract_code_blocks(response)
        if len(codes)>0:
            if not codes[-1]["is_complete"]:
                code = "\n".join(codes[-1]["content"].split("\n")[:-1])
                while not codes[-1]["is_complete"]:
                    response = self.generate(prompt+code+self.user_full_header+"continue the code. Start from last line and continue the code. Put the code inside a markdown code tag."+self.separator_template+self.ai_full_header, max_size, temperature, top_k, top_p, repeat_penalty, repeat_last_n, streaming_callback=callback)
                    codes = self.extract_code_blocks(response)
                    if len(codes)==0:
                        break
                    else:
                        if not codes[-1]["is_complete"]:
                            code +="\n"+ "\n".join(codes[-1]["content"].split("\n")[:-1])
                        else:
                            code +="\n"+ "\n".join(codes[-1]["content"].split("\n"))
            else:
                code = codes[-1]["content"]

            return code
        else:
            return None


    def extract_code_blocks(self, text: str) -> List[dict]:
        """
        This function extracts code blocks from a given text.

        Parameters:
        text (str): The text from which to extract code blocks. Code blocks are identified by triple backticks (```).

        Returns:
        List[dict]: A list of dictionaries where each dictionary represents a code block and contains the following keys:
            - 'index' (int): The index of the code block in the text.
            - 'file_name' (str): The name of the file extracted from the preceding line, if available.
            - 'content' (str): The content of the code block.
            - 'type' (str): The type of the code block. If the code block starts with a language specifier (like 'python' or 'java'), this field will contain that specifier. Otherwise, it will be set to 'language-specific'.
            - 'is_complete' (bool): True if the block has a closing tag, False otherwise.

        Note:
        The function assumes that the number of triple backticks in the text is even.
        If the number of triple backticks is odd, it will consider the rest of the text as the last code block.
        """        
        remaining = text
        bloc_index = 0
        first_index = 0
        indices = []
        while len(remaining) > 0:
            try:
                index = remaining.index("```")
                indices.append(index + first_index)
                remaining = remaining[index + 3:]
                first_index += index + 3
                bloc_index += 1
            except Exception as ex:
                if bloc_index % 2 == 1:
                    index = len(remaining)
                    indices.append(index)
                remaining = ""

        code_blocks = []
        is_start = True
        for index, code_delimiter_position in enumerate(indices):
            block_infos = {
                'index': index,
                'file_name': "",
                'section': "",
                'content': "",
                'type': "",
                'is_complete': False
            }
            if is_start:
                # Check the preceding line for file name
                preceding_text = text[:code_delimiter_position].strip().splitlines()
                if preceding_text:
                    last_line = preceding_text[-1].strip()
                    if last_line.startswith("<file_name>") and last_line.endswith("</file_name>"):
                        file_name = last_line[len("<file_name>"):-len("</file_name>")].strip()
                        block_infos['file_name'] = file_name
                    elif last_line.startswith("## filename:"):
                        file_name = last_line[len("## filename:"):].strip()
                        block_infos['file_name'] = file_name
                    if last_line.startswith("<section>") and last_line.endswith("</section>"):
                        section = last_line[len("<section>"):-len("</section>")].strip()
                        block_infos['section'] = section

                sub_text = text[code_delimiter_position + 3:]
                if len(sub_text) > 0:
                    try:
                        find_space = sub_text.index(" ")
                    except:
                        find_space = int(1e10)
                    try:
                        find_return = sub_text.index("\n")
                    except:
                        find_return = int(1e10)
                    next_index = min(find_return, find_space)
                    if '{' in sub_text[:next_index]:
                        next_index = 0
                    start_pos = next_index
                    if code_delimiter_position + 3 < len(text) and text[code_delimiter_position + 3] in ["\n", " ", "\t"]:
                        block_infos["type"] = 'language-specific'
                    else:
                        block_infos["type"] = sub_text[:next_index]

                    if index + 1 < len(indices):
                        next_pos = indices[index + 1] - code_delimiter_position
                        if next_pos - 3 < len(sub_text) and sub_text[next_pos - 3] == "`":
                            block_infos["content"] = sub_text[start_pos:next_pos - 3].strip()
                            block_infos["is_complete"] = True
                        else:
                            block_infos["content"] = sub_text[start_pos:next_pos].strip()
                            block_infos["is_complete"] = False
                    else:
                        block_infos["content"] = sub_text[start_pos:].strip()
                        block_infos["is_complete"] = False
                    code_blocks.append(block_infos)
                is_start = False
            else:
                is_start = True
                continue

        return code_blocks

if __name__=="__main__":
    lc = LollmsClient("http://localhost:9600")
    print(lc.listMountedPersonalities())
    print(lc.listModels())
    code = lc.generate_code("Build a simple json that containes name and age. put the output inside a json markdown tag")
    print(code)<|MERGE_RESOLUTION|>--- conflicted
+++ resolved
@@ -59,41 +59,6 @@
         self.service_key = service_key
         self.default_generation_mode = default_generation_mode
         self.tokenizer = tiktoken.model.encoding_for_model("gpt-3.5-turbo-1106") if tokenizer is None else tokenizer
-<<<<<<< HEAD
-        self.start_header_id_template ="!@>"
-        self.end_header_id_template =": "
-        self.system_message_template =""
-        self.separator_template ="!@>"
-        self.start_user_header_id_template ="!@>"
-        self.end_user_header_id_template =": "
-        self.end_user_message_id_template =""
-        self.start_ai_header_id_template ="!@>"
-        self.end_ai_header_id_template =": "
-        self.end_ai_message_id_template =""
-
-
-
-    @property
-    def system_full_header(self) -> str:
-        """Get the start_header_id_template."""
-        return f"{self.start_header_id_template}{self.system_message_template}{self.end_header_id_template}"
-    @property
-    def user_full_header(self) -> str:
-        """Get the start_header_id_template."""
-        return f"{self.start_user_header_id_template}{self.user_name}{self.end_user_header_id_template}"
-    @property
-    def ai_full_header(self) -> str:
-        """Get the start_header_id_template."""
-        return f"{self.start_user_header_id_template}{self.name}{self.end_user_header_id_template}"
-
-    def system_custom_header(self, ai_name) -> str:
-        """Get the start_header_id_template."""
-        return f"{self.start_user_header_id_template}{ai_name}{self.end_user_header_id_template}"
-
-    def ai_custom_header(self, ai_name) -> str:
-        """Get the start_header_id_template."""
-        return f"{self.start_user_header_id_template}{ai_name}{self.end_user_header_id_template}"
-=======
         if default_generation_mode == ELF_GENERATION_FORMAT.TRANSFORMERS:
             if not pm.is_installed("torch"):
                 ASCIIColors.yellow("Diffusers: Torch not found. Installing it")
@@ -120,7 +85,39 @@
                     )
             self.generation_config = GenerationConfig.from_pretrained(str(model_name))
 
->>>>>>> d72cf5c9
+        self.start_header_id_template ="!@>"
+        self.end_header_id_template =": "
+        self.system_message_template =""
+        self.separator_template ="!@>"
+        self.start_user_header_id_template ="!@>"
+        self.end_user_header_id_template =": "
+        self.end_user_message_id_template =""
+        self.start_ai_header_id_template ="!@>"
+        self.end_ai_header_id_template =": "
+        self.end_ai_message_id_template =""
+
+
+
+    @property
+    def system_full_header(self) -> str:
+        """Get the start_header_id_template."""
+        return f"{self.start_header_id_template}{self.system_message_template}{self.end_header_id_template}"
+    @property
+    def user_full_header(self) -> str:
+        """Get the start_header_id_template."""
+        return f"{self.start_user_header_id_template}{self.user_name}{self.end_user_header_id_template}"
+    @property
+    def ai_full_header(self) -> str:
+        """Get the start_header_id_template."""
+        return f"{self.start_user_header_id_template}{self.name}{self.end_user_header_id_template}"
+
+    def system_custom_header(self, ai_name) -> str:
+        """Get the start_header_id_template."""
+        return f"{self.start_user_header_id_template}{ai_name}{self.end_user_header_id_template}"
+
+    def ai_custom_header(self, ai_name) -> str:
+        """Get the start_header_id_template."""
+        return f"{self.start_user_header_id_template}{ai_name}{self.end_user_header_id_template}"
 
 
     def tokenize(self, prompt:str):
